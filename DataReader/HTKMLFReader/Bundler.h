--- conflicted
+++ resolved
@@ -196,319 +196,6 @@
                 return allphoneboundaries;   // nothing to return
             }
 
-        public:
-<<<<<<< HEAD
-=======
-            // constructor
-            // Pass empty labels to denote unsupervised training (so getbatch() will not return uids).
-            // This mode requires utterances with time stamps.
-            Bundler(const std::vector<std::vector<wstring>> & infiles, const std::vector<map<wstring, std::vector<msra::asr::htkmlfentry>>> & labels,
-                std::vector<size_t> vdim, std::vector<size_t> udim, std::vector<size_t> leftcontext, std::vector<size_t> rightcontext, size_t randomizationrange,
-                const latticesource & lattices, const map<wstring, msra::lattices::lattice::htkmlfwordsequence> & allwordtranscripts, const bool framemode)
-                : m_vdim(vdim), m_leftcontext(leftcontext), m_rightcontext(rightcontext), m_sampperiod(0), m_featdim(0),
-                m_lattices(lattices), m_allwordtranscripts(allwordtranscripts), m_framemode(framemode), m_chunksinram(0), m_timegetbatch(0), m_verbosity(2)
-                // [v-hansu] change framemode (lattices.empty()) into framemode (false) to run utterance mode without lattice
-                // you also need to change another line, search : [v-hansu] comment out to run utterance mode without lattice
-            {
-                // process infiles to know dimensions of things (but not loading features)
-                size_t nomlf = 0;                       // number of entries missing in MLF (diagnostics)
-                size_t nolat = 0;                       // number of entries missing in lattice archive (diagnostics)
-                std::vector<size_t> numclasses;                  // number of output classes as found in the label file (diagnostics)
-                m_totalframes = 0;
-                wstring key;
-                size_t numutts = 0;
-
-                std::vector<bool> uttisvalid; // boolean flag to check that utterance is valid. valid means number of
-                //frames is consistent across all feature and label streams
-                std::vector<size_t> uttduration; // track utterance durations to determine utterance validity
-
-                std::vector<size_t> classidsbegin;
-
-                assert(infiles.size() == 1); // we are only looking at a single file here...
-                assert(leftcontext.size() == 1);
-                assert(leftcontext[0] == 0);
-                assert(rightcontext.size() == 1);
-                assert(rightcontext[0] == 0);
-                assert(labels.size() == 1); // only have one
-
-                m_allchunks = std::vector<std::vector<utterancechunkdata>>(infiles.size(), std::vector<utterancechunkdata>());
-                m_featdim = std::vector<size_t>(infiles.size(), 0);
-                m_sampperiod = std::vector<unsigned int>(infiles.size(), 0);
-                m_featkind = std::vector<string>(infiles.size(), "");
-
-                numclasses = std::vector<size_t>(labels.size(), 0);
-                m_counts = std::vector<std::vector<size_t>>(labels.size(), std::vector<size_t>());
-
-                foreach_index(i, labels)
-                {
-                    m_classids.push_back(unique_ptr<biggrowablevector<CLASSIDTYPE>>(new biggrowablevector<CLASSIDTYPE>()));
-                    m_phoneboundaries.push_back(unique_ptr<biggrowablevector<HMMIDTYPE>>(new biggrowablevector<HMMIDTYPE>()));
-                    //std::pair<std::vector<wstring>,std::vector<wstring>> latticetocs;
-                    //std::unordered_map<std::string,size_t> modelsymmap;
-                    //lattices.push_back(shared_ptr<latticesource>(new latticesource(latticetocs, modelsymmap)));
-                }
-
-
-                // first check consistency across feature streams
-                // We'll go through the SCP files for each stream to make sure the duration is consistent
-                // If not, we'll plan to ignore the utterance, and inform the user
-                // m indexes the feature stream
-                // i indexes the files within a stream, i.e. in the SCP file
-                foreach_index(m, infiles) {
-                    if (m == 0) {
-                        numutts = infiles[m].size();
-                        uttisvalid = std::vector<bool>(numutts, true);
-                        uttduration = std::vector<size_t>(numutts, 0);
-                    }
-                    else if (infiles[m].size() != numutts)
-                        RuntimeError("minibatchutterancesourcemulti: all feature files must have same number of utterances");
-
-                    foreach_index(i, infiles[m]){
-                        utterancedesc utterance(msra::asr::htkfeatreader::parsedpath(infiles[m][i]), 0);  //mseltzer - is this foolproof for multiio? is classids always non-empty?
-                        const size_t uttframes = utterance.numframes(); // will throw if frame bounds not given --required to be given in this mode
-                        // we need at least 2 frames for boundary markers to work
-                        if (uttframes < 2)
-                            RuntimeError("minibatchutterancesource: utterances < 2 frames not supported");
-                        if (uttframes > 65535 /* TODO frameref::maxframesperutterance */)
-                        {
-                            fprintf(stderr, "minibatchutterancesource: skipping %d-th file (%d frames) because it exceeds max. frames (%d) for frameref bit field: %ls\n", i, (int)uttframes, (int)65535 /* frameref::maxframesperutterance */, key.c_str());
-                            uttduration[i] = 0;
-                            uttisvalid[i] = false;
-                        }
-                        else
-                        {
-                            if (m == 0){
-                                uttduration[i] = uttframes;
-                                uttisvalid[i] = true;
-                            }
-                            else if (uttduration[i] != uttframes){
-                                fprintf(stderr, "minibatchutterancesource: skipping %d-th file due to inconsistency in duration in different feature streams (%d vs %d frames)\n", i, (int)uttduration[i], (int)uttframes);
-                                uttduration[i] = 0;
-                                uttisvalid[i] = false;
-                            }
-                        }
-                    }
-                }
-
-                // shouldn't this be checked (again) later? more utterances can be invalidated...
-                size_t invalidutts = 0;
-                foreach_index(i, uttisvalid) {
-                    if (!uttisvalid[i])
-                        invalidutts++;
-                }
-                assert(invalidutts == 0); // For us it's zero
-                if (invalidutts > uttisvalid.size() / 2)
-                    RuntimeError("minibatchutterancesource: too many files with inconsistent durations, assuming broken configuration\n");
-                else if (invalidutts > 0)
-                    fprintf(stderr, "Found inconsistent durations across feature streams in %d out of %d files\n", (int)invalidutts, (int)uttisvalid.size());
-
-
-                // now process the features and labels
-                size_t utterancesetsize = 0;
-                foreach_index(m, infiles)
-                {
-                    std::vector<utterancedesc> utteranceset;// read all utterances to here first; at the end, distribute to chunks
-                    utteranceset.reserve(infiles[m].size());
-                    //if (m==0)
-                    //    numutts = infiles[m].size();
-                    //else
-                    //    if (infiles[m].size()!=numutts)
-                    //        RuntimeError("minibatchutterancesourcemulti: all feature files must have same number of utterances\n");
-                    if (m == 0)
-                        classidsbegin.clear();
-
-                    foreach_index(i, infiles[m])
-                    {
-                        if (i % (infiles[m].size() / 100 + 1) == 0) { fprintf(stderr, "."); fflush(stderr); }
-                        // build utterance descriptor
-                        if (m == 0 && !labels.empty())
-                            classidsbegin.push_back(m_classids[0]->size());
-
-                        if (uttisvalid[i])
-                        {
-                            utterancedesc utterance(msra::asr::htkfeatreader::parsedpath(infiles[m][i]), labels.empty() ? 0 : classidsbegin[i]);  //mseltzer - is this foolproof for multiio? is classids always non-empty?
-                            const size_t uttframes = utterance.numframes(); // will throw if frame bounds not given --required to be given in this mode
-                            assert(uttframes == uttduration[i]); // ensure nothing funky happened
-                            // already performed these checks above
-                            // we need at least 2 frames for boundary markers to work
-                            //if (uttframes < 2)
-                            //    RuntimeError("minibatchutterancesource: utterances < 2 frames not supported");
-                            //if (uttframes > frameref::maxframesperutterance)
-                            //{
-                            //    fprintf (stderr, "minibatchutterancesource: skipping %d-th file (%d frames) because it exceeds max. frames (%d) for frameref bit field: %ls", i, uttframes, frameref::maxframesperutterance, key.c_str());
-                            //    continue;
-                            //}
-
-                            // check whether we have the ref transcript
-                            bool lacksmlf = true;
-                            if (!labels.empty())    // empty means unsupervised mode (don't load any)
-                            {
-                                key = utterance.key();
-                                // check if labels are available (if not, it normally means that no path was found in realignment)
-                                auto labelsiter = labels[0].find(key);
-                                //const bool lacksmlf = (labelsiter == labels[0].end());
-                                lacksmlf = (labelsiter == labels[0].end());
-                                if (lacksmlf)
-                                    if (nomlf++ < 5)
-                                        fprintf(stderr, " [no labels for  %ls]", key.c_str());
-                                // check if lattice is available (when in lattice mode)
-                                // TODO: also check the #frames here; requires a design change of the TOC format & a rerun
-                                const bool lackslat = !lattices.empty() && !lattices.haslattice(key); // ('true' if we have no lattices)
-                                if (lackslat)
-                                    if (nolat++ < 5)
-                                        fprintf(stderr, " [no lattice for %ls]", key.c_str());
-                                // skip if either one is missing
-                                if (lacksmlf || lackslat){
-                                    uttisvalid[i] = false;
-                                    continue;   // skip this utterance at all
-                                }
-                            }
-                            // push the label sequence into classids[], since we already looked it up
-                            // TODO: we can store labels more efficiently now since we don't do frame-wise random access anymore.
-
-                            // OK, utterance has all we need --remember it
-
-                            if (m == 0)
-                            {
-                                if (!labels.empty() && !lacksmlf)
-                                {
-                                    // first verify that all the label files have the proper duration
-                                    foreach_index(j, labels)
-                                    {
-                                        const auto & labseq = labels[j].find(key)->second;
-                                        // check if durations match; skip if not
-                                        size_t labframes = labseq.empty() ? 0 : (labseq[labseq.size() - 1].firstframe + labseq[labseq.size() - 1].numframes);
-                                        if (labframes != uttframes)
-                                        {
-                                            fprintf(stderr, " [duration mismatch (%d in label vs. %d in feat file), skipping %ls]", (int)labframes, (int)uttframes, key.c_str());
-                                            nomlf++;
-                                            uttisvalid[i] = false;
-                                            //continue;   // skip this utterance at all
-                                            break;
-                                        }
-                                    }
-                                    if (uttisvalid[i])
-                                    {
-                                        utteranceset.push_back(std::move(utterance));
-                                        m_totalframes += uttframes;
-                                        // then parse each mlf if the durations are consistent
-                                        foreach_index(j, labels)
-                                        {
-                                            const auto & labseq = labels[j].find(key)->second;
-                                            // expand classid sequence into flat array
-                                            foreach_index(i, labseq)
-                                            {
-                                                const auto & e = labseq[i];
-                                                if ((i > 0 && labseq[i - 1].firstframe + labseq[i - 1].numframes != e.firstframe) || (i == 0 && e.firstframe != 0))
-                                                {
-                                                    RuntimeError("minibatchutterancesource: labels not in consecutive order MLF in label set: %ls", key.c_str());
-                                                    // TODO Why will these yield a run-time error as opposed to making the utterance invalid?
-                                                    // TODO check this at the source. Saves storing numframes field.
-                                                }
-                                                if (e.classid >= udim[j])
-                                                {
-                                                    RuntimeError("minibatchutterancesource: class id %d exceeds model output dimension %d in file %ls", (int)e.classid, (int)udim[j], key.c_str());
-                                                }
-                                                if (e.classid != (CLASSIDTYPE)e.classid)
-                                                    RuntimeError("CLASSIDTYPE has too few bits");
-                                                for (size_t t = e.firstframe; t < e.firstframe + e.numframes; t++)
-                                                {
-                                                    m_classids[j]->push_back(e.classid);
-                                                    if (e.phonestart != 0 && t == e.firstframe)
-                                                        m_phoneboundaries[j]->push_back((HMMIDTYPE)e.phonestart);
-                                                    else
-                                                        m_phoneboundaries[j]->push_back((HMMIDTYPE)0);
-                                                }
-                                                numclasses[j] = max(numclasses[j], (size_t)(1u + e.classid));
-                                                m_counts[j].resize(numclasses[j], 0);
-                                                m_counts[j][e.classid] += e.numframes;
-                                            }
-
-                                            m_classids[j]->push_back((CLASSIDTYPE)-1);  // append a boundary marker marker for checking
-                                            m_phoneboundaries[j]->push_back((HMMIDTYPE)-1); // append a boundary marker marker for checking
-
-                                            if (!labels[j].empty() && m_classids[j]->size() != m_totalframes + utteranceset.size())
-                                                LogicError("minibatchutterancesource: label duration inconsistent with feature file in MLF label set: %ls", key.c_str());
-                                            assert(labels[j].empty() || m_classids[j]->size() == m_totalframes + utteranceset.size());
-                                        }
-                                    }
-                                }
-                                else
-                                {
-                                    assert(m_classids.empty() && labels.empty());
-                                    utteranceset.push_back(std::move(utterance));
-                                    m_totalframes += uttframes;
-                                }
-                            }
-                            else
-                            {
-                                utteranceset.push_back(std::move(utterance));
-                            }
-                        }
-                    }
-                    if (m == 0)
-                        utterancesetsize = utteranceset.size();
-                    else
-                        assert(utteranceset.size() == utterancesetsize);
-
-                    fprintf(stderr, "feature set %d: %d frames in %d out of %d utterances\n", m, (int)m_totalframes, (int)utteranceset.size(), (int)infiles[m].size());
-
-                    if (!labels.empty()){
-                        foreach_index(j, labels){
-                            biggrowablevector<CLASSIDTYPE> & cid = *m_classids[j];
-                            foreach_index(i, utteranceset){
-                                //if ((*classids[j])[utteranceset[i].classidsbegin + utteranceset[i].numframes()] != (CLASSIDTYPE) -1)
-                                //printf("index = %d\n",utteranceset[i].classidsbegin + utteranceset[i].numframes());
-                                //printf("cid[index] = %d\n",cid[utteranceset[i].classidsbegin + utteranceset[i].numframes()]);
-                                //printf("CLASSIDTYPE(-1) = %d\n",(CLASSIDTYPE) -1);
-                                if (cid[utteranceset[i].classidsbegin + utteranceset[i].numframes()] != (CLASSIDTYPE)-1)
-                                    LogicError("minibatchutterancesource: classids[] out of sync");
-                            }
-                        }
-                    }
-                    if (nomlf + nolat > 0)
-                    {
-                        fprintf(stderr, "minibatchutterancesource: out of %d files, %d files not found in label set and %d have no lattice\n", (int)infiles[0].size(), (int)nomlf, (int)nolat);
-                        if (nomlf + nolat > infiles[m].size() / 2)
-                            RuntimeError("minibatchutterancesource: too many files not found in label set--assuming broken configuration\n");
-                    }
-                    assert(nomlf + nolat == 0); // For us it's zero
-                    if (m == 0) { foreach_index(j, numclasses) { fprintf(stderr, "label set %d: %d classes\n", j, (int)numclasses[j]); } }
-                    // distribute them over chunks
-                    // We simply count off frames until we reach the chunk size.
-                    // Note that we first randomize the chunks, i.e. when used, chunks are non-consecutive and thus cause the disk head to seek for each chunk.
-                    const size_t framespersec = 100;                    // we just assume this; our efficiency calculation is based on this
-                    const size_t chunkframes = 15 * 60 * framespersec;  // number of frames to target for each chunk
-                    // Loading an initial 24-hour range will involve 96 disk seeks, acceptable.
-                    // When paging chunk by chunk, chunk size ~14 MB.
-                    std::vector<utterancechunkdata> & thisallchunks = m_allchunks[m];
-
-                    thisallchunks.resize(0);
-                    thisallchunks.reserve(m_totalframes / chunkframes); // This is ignoring I/O for invalid utterances... // TODO round up?
-
-                    foreach_index(i, utteranceset)
-                    {
-                        // if exceeding current entry--create a new one
-                        // I.e. our chunks are a little larger than wanted (on av. half the av. utterance length).
-                        if (thisallchunks.empty() || thisallchunks.back().totalframes > chunkframes || thisallchunks.back().numutterances() >= 65535 /* TODO frameref::maxutterancesperchunk */)
-                            // TODO > instead of >= ? if (thisallchunks.empty() || thisallchunks.back().totalframes > chunkframes || thisallchunks.back().numutterances() >= frameref::maxutterancesperchunk)
-                            thisallchunks.push_back(utterancechunkdata());
-                        // append utterance to last chunk
-                        utterancechunkdata & currentchunk = thisallchunks.back();
-                        currentchunk.push_back(std::move(utteranceset[i]));    // move it out from our temp array into the chunk
-                        // TODO: above push_back does not actually 'move' because the internal push_back does not accept that
-                    }
-                    m_numutterances = utteranceset.size();
-                    fprintf(stderr, "minibatchutterancesource: %d utterances grouped into %d chunks, av. chunk size: %.1f utterances, %.1f frames\n",
-                        (int)m_numutterances, (int)thisallchunks.size(), m_numutterances / (double)thisallchunks.size(), m_totalframes / (double)thisallchunks.size());
-                    // Now utterances are stored exclusively in m_allchunks[]. They are never referred to by a sequential utterance id at this point, only by chunk/within-chunk index.
-
-                    // Initialize the block randomizer
-                    rand = std::make_unique<BlockRandomizer>(m_verbosity, framemode, m_totalframes, m_numutterances, randomizationrange);
-                }
-            }
->>>>>>> a3fe6b6c
-
         private:
             class matrixasvectorofvectors  // wrapper around a matrix that views it as a vector of column vectors
             {
