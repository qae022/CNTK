//
// <copyright file="ComputationNode.h" company="Microsoft">
//     Copyright (c) Microsoft Corporation.  All rights reserved.
// </copyright>
//
#pragma once

#include "Basics.h"
#include "Matrix.h"
#include "ScriptableObjects.h"
#include "Sequences.h"
#include "DataTensor.h"
#include "MatrixPool.h"

#include <unordered_set>
#include <map>
#include <string>
#include <vector>
#include <stdexcept>
#include <list>
#include <memory>
#include <algorithm>
#include <assert.h>
#include <atomic>
#include <sstream>
#include <iostream>

//#define RNN_DEBUG 1
#define DEFAULT_HIDDEN_ACTIVATION 0.1

#ifndef NOT_IMPLEMENTED
#define NOT_IMPLEMENTED \
{   \
    fprintf(stderr, "Inside File: %s  Line: %d  Function: %s  -> Feature Not Implemented.\n", __FILE__, __LINE__, __FUNCTION__); \
    LogicError("Not Implemented"); \
}
#endif

#pragma warning (disable: 4267)

// version number to control how to read and write 
#define CNTK_MODEL_VERSION_1 1
#define CNTK_MODEL_VERSION_2 2
#define CURRENT_CNTK_MODEL_VERSION 2

// helper mode for debugging
// If TRACK_GAP_NANS is defined then initialize layout gaps to NaN and do NaN checks. Also do detailed logging of node computations.
// #define TRACK_GAP_NANS

namespace Microsoft { namespace MSR { namespace CNTK {

    enum CopyNodeFlags  // flags to be passed to the CopyTo() function
    {
        copyNodeNull                 = 0,   // invalid value
        copyNodeValue                = 1,   // copy everything but the children links
        copyNodeChildren             = 2,   // only copy over children links
        copyNodeAll                  = 3,   // copy everything
        copyNodeChildrenCrossNetwork = 4,   // allow a cross network child copy
    };

#pragma region base computation class

    // =======================================================================
    // IComputationNode -- set of methods that are to be implemented (or optionally overridable) by node implementations.
    // =======================================================================

    class ComputationNodeBase;
    struct/*interface*/ IComputationNode
    {
        typedef shared_ptr<ComputationNodeBase> ComputationNodeBasePtr;

        // --- these must be implemented by each node

        virtual ComputationNodeBase * NewThis(DEVICEID_TYPE deviceId, const wstring & name) = 0;
        // TODO: OperationName calls static TypeName which does not match the actual type names in that the 'Node' is missing.
        virtual const std::wstring OperationName() const = 0;
#define OperationNameOf(T) (T<float>::TypeName())               // convenience macro

        virtual void UpdateFunctionMBSize() = 0;                // recalculate our column dimension from MBLayout

        virtual void OnEvaluateBeginIteration() = 0;
        virtual void EvaluateThisNode(const FrameRange &) = 0;  // forward prop for one minibatch
        virtual void OnEvaluateEndIteration() = 0;              // called after last iteration step of EvaluateThisNode()

        virtual void OnComputeGradientBeginIteration() = 0;     // called before first iteration step of ComputeGradient()
        virtual void ComputeInputPartial(const size_t inputIndex, const FrameRange &) = 0;
        virtual void OnComputeGradientEndIteration() = 0;       // called after last iteration step of ComputeGradient()

        // --- these are meant to be overridden by ControlFlowNodes

        virtual void ComputeGradientForChildren(const FrameRange & frameRange, bool childrenInThisLoop, bool childrenInOuterLoop) = 0;

        // --- optional overrides that add functionality

        // Any override must call Base version as well.
        // Default implementations are in ComputationNodeBase or ComputationNode<ElemType>.

        virtual void RequestMatricesBeforeEval(MatrixPool& matrixPool) = 0;         //request matrices needed to do node function value evaluation
        virtual void ReleaseMatricesAfterEval(MatrixPool& matrixPool) = 0;          //release temp matrices that are only used by forward computation. Don't release matrices that need to be used in the gradient computation
        virtual void AllocateGradientMatricesForChildren(MatrixPool& matrixPool) = 0;
        virtual void RequestMatricesBeforeGradientComp(MatrixPool& matrixPool) = 0; //request matrices that are needed for gradient computation
        virtual void ReleaseMatricesAfterGradientComp(MatrixPool& matrixPool) = 0;  //release gradient and temp matrices that no longer needed after all the children's gradients are computed.

        virtual void Validate(bool isFinalValidationPass) = 0;          // main base validation function
        virtual void InferImageDimsFromInputs() = 0;
        virtual void SaveToFile(File& fstream) const = 0;
        virtual void LoadFromFile(File& /*fstream*/, size_t /*modelVersion*/) = 0;
        virtual void CopyTo(ComputationNodeBasePtr node, const std::wstring& newName, const CopyNodeFlags flags) const = 0;

        // --- optional overrides that describe a feature or property of the node

        virtual bool RequiresPreCompute() const = 0;                    // return true if the node's value should be computed before the normal training. e.g., mean and invStd of input features.

        // --- optional overrides for more informative logging

        virtual void PrintSelfBeforeValidation() const = 0;             // called in validation loop right before Validate()
        virtual void DumpNodeInfo(const bool /*printValues*/, File& fstream) const = 0;
    protected:
        virtual ~IComputationNode() { }
    };

    // =======================================================================
    //  This provide a interface for stateful node (e.g., DelayNodeBase) and definition of state
    //  This interface allows to Export and Import state from elsewhere. 
    //  It is needed when doing sub-minibatch implementation.
    // =======================================================================

    class INodeState: public std::enable_shared_from_this<INodeState>
<<<<<<< HEAD
    {  
=======
    {
>>>>>>> 49b13b27
    public:
        virtual ~INodeState() {} 
    };

    struct /*interface*/ IStateFulNode
    {
        typedef std::shared_ptr<INodeState> NodeStatePtr;
        virtual NodeStatePtr ExportState() = 0;
        virtual void ImportState(const NodeStatePtr& pImportedState) = 0;
    };

    // =======================================================================
    // ComputationNetworkOwnedNodeState -- class to collect ComputationNode members that are really owned by ComputationNetwork
    // These members are only to be set, changed, and read by ComputationNetwork code.
    // =======================================================================

    class ComputationNetwork;
    struct ComputationNetworkOwnedNodeState
    {
        friend class ComputationNetwork;

        ComputationNetworkOwnedNodeState() :
            m_needsGradient(false)
        {
            PurgeStateForFormingRecurrentLoops();
            m_isPartOfLoop = false;
        }

        void CopyTo(ComputationNetworkOwnedNodeState & other) const
        {
            // TODO: is that really all we copy? (this is a result of refactoring, so it seems yes indeed). Should we at least ClearCache()?
            other.m_isPartOfLoop = m_isPartOfLoop;
            other.m_needsGradient = m_needsGradient;
        }

        static bool ByVisitedOrder(const ComputationNetworkOwnedNodeState * lhs, const ComputationNetworkOwnedNodeState * rhs)  // sorting predicate
        {
            return lhs->m_visitedOrder < rhs->m_visitedOrder;
        }

        bool IsPartOfLoop() const { return m_isPartOfLoop; }

    private:

        bool m_isPartOfLoop;        // true if this loop is part of a recurrent loop

    protected:  // TODO: should be fully encapsulated here
        bool m_needsGradient;   // true if this node or any children need a gradient to be computed (for own consumption or propagation to somewhere in the child tree)

    protected:
        // owned by FormRecurrentLoops() and stuff it calls, only used from inside there (FormRecurrentLoops() calls PurgeStateForFormingRecurrentLoops() at its end to make that super-clear)
        void PurgeStateForFormingRecurrentLoops()
        {
            m_loopId = -1;
            m_visitedOrder = -1;
            m_indexInLoop = 0;
            m_visited = false;
            m_index = -1;
            m_lowLink = -1;
            m_inStack = false;
        }

        int m_loopId;           // index into recurrent info array (TODO: verify this)
        int m_visitedOrder;     // remembers order in which nodes were visited by EnumerateNodes(), but gets updated
        bool m_visited;         // note: also used by ValidateSubNetwork()
        int m_indexInLoop;
        // only used inside DetermineSCCs():
        int m_index;            // index denoting order in which nodes were visited in DetermineSCCs()
        int m_lowLink;          // min of m_index over all nodes within a single loop
        bool m_inStack;
    };

    // =======================================================================
    // TimeStamp -- helper class to manage a "time stamp" (unique value) of a computation result to avoid recomputation
    // =======================================================================

    class TimeStamp
    {
    public:
        TimeStamp() { ResetEvalTimeStamp(); }
        void CopyTo(TimeStamp & other) const { other.m_evalTimeStamp = m_evalTimeStamp; }
        void ResetEvalTimeStamp() { m_evalTimeStamp = s_timeStampCounter; }
        int64_t GetEvalTimeStamp() const { return m_evalTimeStamp; }

        // create a new unique time stamp
        void UpdateEvalTimeStamp() { m_evalTimeStamp = CreateUniqId(); }

        // the difference is taken to take into account numeric overflow (which really should never happen for a 64-bit integer... but hey, it's free!)
        bool IsOlderThan(const TimeStamp & other) const
        {
            // BUGBUG: For some reason, we must test equality as well, although that does not indicate being older.
            return GetEvalTimeStamp() - other.GetEvalTimeStamp() /*<*/ <= 0;
        }

        int64_t CreateUniqId() const
        {
            return /*1 +*/ atomic_fetch_add(&s_timeStampCounter, (unsigned long long int) 1);
        }

    private:
        static atomic_ullong s_timeStampCounter;
        int64_t m_evalTimeStamp; //this is used to reduce unnecessary recomputation when a different node in the model is reevaluated
    };

    // =======================================================================
    // ComputationNodeBase -- abstract base class for all computation nodes
    // =======================================================================

    class ComputationNodeBase :
        public IComputationNode,
        public/*protected*/ ComputationNetworkOwnedNodeState,   // TODO: figure the 'protected' business out, somehow the 'friend' thing does not work
        public TimeStamp,                                       // for time-stamp management
        public ScriptableObjects::ComputationNodeObject,
        public ScriptableObjects::WithTag, public ScriptableObjects::HasName, public ScriptableObjects::HasToString,
        public std::enable_shared_from_this<ComputationNodeBase>
    {
        // note: enable_shared_from_this<> allows to create a shared_ptr from a raw pointer to this that is correctly aware of all other shared_ptrs (same ref count)
    public:
        typedef shared_ptr<ComputationNodeBase> ComputationNodeBasePtr;

        ComputationNodeBase(DEVICEID_TYPE deviceId, const wstring & name) :
            m_deviceId(deviceId),
            m_parameterUpdateRequired(false), m_gradientInitialized(false),
            m_nodeName(name == L"" ? CreateUniqNodeName() : name),
            m_numRows(0), m_numCols(0)
        {
        }
        virtual ~ComputationNodeBase(){}

        virtual void CopyTo(ComputationNodeBasePtr node, const std::wstring& newName, const CopyNodeFlags flags) const
        {
            if (OperationName() != node->OperationName())
                RuntimeError("Cannot copy from one node type to another node type");
            if (flags & CopyNodeFlags::copyNodeChildren)
            {
                node->m_inputs = m_inputs;
            }
            if (flags & CopyNodeFlags::copyNodeValue)
            {
                node->m_deviceId = m_deviceId;
                node->m_parameterUpdateRequired = m_parameterUpdateRequired;
                node->m_nodeName = newName;

                node->m_inputImageLayout = m_inputImageLayout;
                node->m_imageLayout = m_imageLayout;

                ComputationNetworkOwnedNodeState::CopyTo(*node);
                TimeStamp::CopyTo(*node);
            }
        }

        virtual ComputationNodeBasePtr Duplicate(const std::wstring& newName, const CopyNodeFlags flags) = 0;

        // TODO: make sure this does not get implemented in any of the base classes
        DEVICEID_TYPE GetDeviceId() const { return m_deviceId; }    // TODO: remove, only used from copy constructor which will go away

        virtual void SaveToFile(File& fstream) const
        {
            fstream << OperationName() << NodeName();
        }

        virtual void LoadFromFile(File& /*fstream*/, size_t /*modelVersion*/)
        {
            // it is assumed that OperationName and NodeName have already been consumed--some asymmetry between Save and Load
            // base class has nothing to load
        }

        // dimensions

        size_t GetNumRows() const { return m_numRows; }
        size_t GetNumCols() const { return m_numCols; }
        pair<size_t, size_t> GetDims() { return make_pair(GetNumRows(), GetNumCols()); }
        // TODO: add an overload SetDims(ImageLayout, cols)
        virtual // for now virtual as this still updates m_functionValues
        void SetDims(size_t rows, size_t cols)
        {
            m_numRows = rows;
            m_numCols = cols;
            // actual memory allocation happens elsewhere
            // NOTE: current ComputationNode<> overrides this in order to still do actual memory allocation like before
        }
        void SetDims(ComputationNodeBasePtr node) { SetDims(node->GetNumRows(), node->GetNumCols()); }
        virtual void NotifyFunctionValuesMBSizeModified() { } // someone outside changed our m_functionValues--update our internal state, e.g. m_numRows, m_numCols
        void VerifyDims(size_t rows, size_t cols)
        {
            if (rows != GetNumRows() || cols != GetNumCols())
                LogicError("VerifyDims: %ls %ls operation expected size %d x %d, but it is %d x %d",
                           NodeName().c_str(), OperationName().c_str(),
                           (int)rows, (int)cols, (int)GetNumRows(), (int)GetNumCols());
        }
        virtual void VerifyDims(ComputationNodeBasePtr node) { VerifyDims(node->GetNumRows(), node->GetNumCols()); }
        virtual void VerifyDimsMatch() const = 0;     // verify that m_functionValues dimensions match ours

        // access to element(0,0) without having to type-cast
        virtual double Get00Element() const = 0;

        // validation
        // This is overridden by every node. This base class just checks for unconnected and empty inputs.
        virtual void Validate(bool isFinalValidationPass)           // main base validation function
        {
            // check for NULL pointers
            for (size_t i = 0; i < m_inputs.size(); i++)
            {
                if (!m_inputs[i])
                    RuntimeError("Validate: Input [%d] of %ls node '%ls' is empty (NULL, not connected).", (int)i, OperationName().c_str(), NodeName().c_str());
            }
            // check for empty inputs
            if (isFinalValidationPass)
            {
                for (const auto & child : m_inputs)
                {
                    if (child->GetNumRows() == 0 || (!child->HasMBLayout() && child->GetNumCols() == 0))
                        RuntimeError("%ls %ls operation: input %ls %ls has 0 elements.",
                                     NodeName().c_str(), OperationName().c_str(), child->NodeName().c_str(), child->OperationName().c_str());
                }
            }
        }
        // helper functions for common cases
    private:
        // determine number of columns from a child and/or layout
        size_t DetermineNumCols(const ComputationNodeBasePtr & child) const
        {
            size_t childCols = child->GetNumCols();     // this is what the child says
            if (!m_pMBLayout)                           // no layout: copy from child
                return childCols;
            size_t cols = m_pMBLayout->GetNumCols();    // layout: get it from there, but validate against child
            if (childCols != cols)
                RuntimeError("%ls %ls operation: Mismatch in number of columns", OperationName().c_str(), NodeName().c_str());
            return cols;
        }
    protected:
        void ValidateUnaryMap(bool isFinalValidationPass);
        void ValidateUnaryReduce(bool isFinalValidationPass);
        void ValidateInferBinaryChildrenDims();
        void ValidateBinaryZip(bool isFinalValidationPass, bool allowMultiples);
        void ValidateBinaryReduce(bool isFinalValidationPass);
    public:

        virtual bool UnitTest() { return true; }

        virtual void AttachInputs(const std::vector<ComputationNodeBasePtr>& inputs) = 0;
        // convenience versions that take individual arguments
        void AttachInputs(const ComputationNodeBasePtr& singleInput) { AttachInputs(std::vector<ComputationNodeBasePtr> { singleInput } ); }
        void AttachInputs(const ComputationNodeBasePtr& leftInput, const ComputationNodeBasePtr& rightInput) { AttachInputs(std::vector<ComputationNodeBasePtr> { leftInput, rightInput } ); }
        void AttachInputs(const ComputationNodeBasePtr& leftInput, const ComputationNodeBasePtr& middleInput, const ComputationNodeBasePtr& rightInput) { AttachInputs(std::vector<ComputationNodeBasePtr> { leftInput, middleInput, rightInput } ); }
        void AttachInputs(const ComputationNodeBasePtr& firstInput, const ComputationNodeBasePtr& secondInput, const ComputationNodeBasePtr &thirdInput, const ComputationNodeBasePtr& fourthInput) { AttachInputs(std::vector<ComputationNodeBasePtr> { firstInput, secondInput, thirdInput, fourthInput } ); }
        void AttachInputs(const ComputationNodeBasePtr& firstInput, const ComputationNodeBasePtr& secondInput, const ComputationNodeBasePtr &thirdInput, const ComputationNodeBasePtr& fourthInput, const ComputationNodeBasePtr& fifthInput) { AttachInputs(std::vector<ComputationNodeBasePtr> { firstInput, secondInput, thirdInput, fourthInput, fifthInput } ); }
        void AttachInputs(const ComputationNodeBasePtr& firstInput, const ComputationNodeBasePtr& secondInput, const ComputationNodeBasePtr &thirdInput, const ComputationNodeBasePtr& fourthInput, const ComputationNodeBasePtr& fifthInput, const ComputationNodeBasePtr& sixthInput) { AttachInputs(std::vector<ComputationNodeBasePtr> { firstInput, secondInput, thirdInput, fourthInput, fifthInput, sixthInput } ); }

        virtual void DetachInputs() { m_inputs.clear(); }

        // helper for the factory function for ComputationNodes
        static vector<ComputationNodeBasePtr> GetInputsFromConfig(const ScriptableObjects::IConfigRecordPtr configp)
        {
            vector<ComputationNodeBasePtr> inputs;
            const auto * inputsArg = configp->Find(L"inputs");
            if (inputsArg)
            {
                if (inputsArg->Is<ComputationNodeBase>())                // single arg
                    inputs.push_back(*inputsArg);
                else                                                    // a whole vector
                {
                    ScriptableObjects::ConfigArrayPtr inputsArray = *inputsArg;
                    const auto range = inputsArray->GetIndexRange();
                    for (int i = range.first; i <= range.second; i++)   // pull them. This will resolve all of them.
                        inputs.push_back(inputsArray->At(i, [](const wstring &){ LogicError("GetInputs: out of bounds index while iterating??"); }));
                }
            }
            return inputs;
        }

        const std::vector<ComputationNodeBasePtr> & GetChildren() const { return m_inputs; }
        ComputationNodeBasePtr Inputs(size_t index) const { return m_inputs[index]; } // TODO: delete this; change to m_inputs

        //return true if the node's value should be computed before the normal training. e.g., mean and invStd of input features.
        virtual bool /*IComputationNode::*/RequiresPreCompute() const { return false; }

        /*HasName::*/void SetName(const std::wstring & newName) // also for use by ExperimentalNetworkBuilder
        {
            m_nodeName = newName;
            fprintf(stderr, "Node --> %ls = %ls\n", NodeName().c_str(), OperationName().c_str()), fflush(stderr);
        }

        void LinkToMBLayout(MBLayoutPtr pMBLayout) { m_pMBLayout = pMBLayout; }
        MBLayoutPtr GetMBLayout() { return m_pMBLayout; }
        bool HasMBLayout() const { return !!m_pMBLayout; }

        std::wstring GetName() const { return m_nodeName; }

        // temporary function that is called to verify stuff is called as I think it is. Delete if this does not fire for a while.
        void VerifyNumParallelSequences(size_t bsz)
        {
            if (bsz != m_pMBLayout->GetNumParallelSequences())
                LogicError("VerifyNumParallelSequences: value inconsistent with MB layout");
        }

    protected:
    public: // the following should be protected, but nodes inquire about their children, requiring public access
        // This is used at 284 places inside nodes, most of the time as
        // ...Slice(frameRange/*TODO: delete this:*/.Check_t(GetNumParallelSequences()), m_pMBLayout)
        size_t GetNumParallelSequences() const
        {
#if 1
            if (!m_pMBLayout)       // TODO: temporary workaround to Check_t() calls which call this. TODO: Delete the first arg from Check_t() after memshare merge.
                return SIZE_MAX;
#endif
            return m_pMBLayout->GetNumParallelSequences();
        }

        // get our current number of time steps for this node
        // This inquires the MB layout.
        size_t GetNumTimeSteps() const
        {
            if (!m_pMBLayout)
                LogicError("GetNumTimeSteps: invalid to call on a node without MB layout"); // since it has no notion of time
                //return GetNumCols();
#if 0       // can't check here; this is sometimes inquired as part of the process of setting the right #cols
            if (m_pMBLayout->GetNumTimeSteps() * m_pMBLayout->GetNumParallelSequences() != GetNumCols())
            {
                // TODO: remove this fprintf() once it no longer triggers
                fprintf(stderr, "GetNumTimeSteps: inconsistency between layout and actual number of columns for node '%ls', seq=%d x T=%d vs. cols=%d\n",
                        NodeName().c_str(), (int)m_pMBLayout->GetNumParallelSequences(), (int)m_pMBLayout->GetNumTimeSteps(), (int)GetNumCols());
                LogicError("GetNumTimeSteps: inconsistency between layout and actual number of columns for node '%ls', seq=%d x T=%d vs. cols=%d",
                           NodeName().c_str(), (int)m_pMBLayout->GetNumParallelSequences(), (int)m_pMBLayout->GetNumTimeSteps(), (int)GetNumCols());
            }
            // TODO: ^^ much of this should go away, as in the future, the layout will always correctly know the #samples
#endif
            return m_pMBLayout->GetNumTimeSteps();
        }
    public:

        // implemented by ComputationNode<ElemType>
        // for debugging purpose
        virtual void PrintSelf(bool printMatrices = false) const = 0;

        // called in validation loop right before Validate()
        virtual void /*IComputationNode::*/PrintSelfBeforeValidation() const
        {
            fprintf(stderr, "\nValidating --> %ls = %ls", NodeName().c_str(), OperationName().c_str());

            if (!IsLeaf())
            {
                fprintf(stderr, "(");
                for (size_t i = 0; i<ChildrenSize(); i++)
                {
                    const auto & child = m_inputs[i];
                    if (i > 0)
                        fprintf(stderr, ", ");

                    if (child == nullptr)
                    {
                        fprintf(stderr, "NULL");
                        continue;
                    }

                    const char * mbSizeMark = child->m_pMBLayout ? "MBSize " : "";
                    if (IsChildAnImage(i))  //image
                        fprintf(stderr, "%ls[%lu {W=%lu, H=%lu, C=%lu}, %s%lu]", child->NodeName().c_str(), child->GetNumRows(),
                                child->m_imageLayout.GetWidth(), child->m_imageLayout.GetHeight(), child->m_imageLayout.GetNumChannels(), mbSizeMark, child->GetNumCols());
                    else
                        fprintf(stderr, "%ls[%lu, %s%lu]", child->NodeName().c_str(), child->GetNumRows(), mbSizeMark, child->GetNumCols());
                }
                fprintf(stderr, ")");
            }
#if 0
            else
            {
                if (m_pMBLayout)
                    fprintf(stderr, "[%lu, MBSize]", GetNumRows());
                else
                    fprintf(stderr, "[%lu, %lu]", GetNumRows(), GetNumCols());
            }
#endif
        }

        const std::wstring& NodeName() const { return m_nodeName; }
        void SetNodeName(const std::wstring & nodeName) { m_nodeName = nodeName; }

        bool IsLeaf() const { return ChildrenSize() == 0; }
        bool& NeedGradient() { return m_needsGradient; }
        const bool& NeedGradient() const { return m_needsGradient; }

        void SetParameterUpdateRequired(bool f) { m_parameterUpdateRequired = f; }
        bool IsParameterUpdateRequired() const { return m_parameterUpdateRequired; }

        virtual void /*IComputationNode::*/InferImageDimsFromInputs()
        {
            if (!IsLeaf())
                InferImageDimsFromInput(0); //copy from child 0 by default.
        }

        virtual void ValidateInferChildDims(size_t i, size_t rows, size_t cols) = 0;

        bool IsChildAnImage(const size_t index) const
        {
            return m_inputs[index]->m_imageLayout.GetWidth() != 1 || m_inputs[index]->m_imageLayout.GetNumChannels() != 1;
        }

        const ImageLayout & GetImageLayout() const { return m_imageLayout; }

        pair<ImageLayout, ImageLayout> GetImageLayouts() const { return make_pair(m_inputImageLayout, m_imageLayout); }   // helper for Validate()

        const size_t ChildrenSize() const { return m_inputs.size(); }     // TODO: rename to NumChildren() or NumInputs(); and inside here where we use m_inputs, use m_inputs.size() as well

        virtual void SetInput(const size_t childIndex, const ComputationNodeBasePtr& node) = 0;

        // masking
        // overridden by <ElemType> variant only
        virtual void MaskMissingValuesColumnsToZero(const FrameRange &) = 0;
        virtual void MaskMissingGradientColumnsToZero(const FrameRange &) = 0;
        virtual void InvalidateMissingValuesColumns(const FrameRange &) = 0;
        virtual void InvalidateMissingGradientColumns(const FrameRange &) = 0;

        virtual void ClearGradientForChildren() = 0;

        virtual void /*IComputationNode::*/OnEvaluateBeginIteration() override             // called before first iteration step of EvaluateThisNode()
        {
#ifdef TRACK_GAP_NANS
            fprintf(stderr, "OnEvaluateBeginIteration: %ls %ls operation\n", NodeName().c_str(), OperationName().c_str());
#endif
        }
        virtual void /*IComputationNode::*/OnEvaluateEndIteration() override               // called after last iteration step of EvaluateThisNode()
        {
#ifdef TRACK_GAP_NANS
            fprintf(stderr, "OnEvaluateEndIteration: %ls %ls operation\n", NodeName().c_str(), OperationName().c_str());
#endif
        }
        // TODO: the following two are not really utilized yet other than printing trace information
        virtual void /*IComputationNode::*/OnComputeGradientBeginIteration() override             // called before first iteration step of ComputeGradient()
        {
#ifdef TRACK_GAP_NANS
            fprintf(stderr, "OnComputeGradientBeginIteration: %ls %ls operation\n", NodeName().c_str(), OperationName().c_str());
#endif
        }
        virtual void /*IComputationNode::*/OnComputeGradientEndIteration() override               // called after last iteration step of ComputeGradient()
        {
#ifdef TRACK_GAP_NANS
            fprintf(stderr, "OnComputeGradientEndIteration: %ls %ls operation\n", NodeName().c_str(), OperationName().c_str());
#endif
        }

    protected:

        void InferImageDimsFromInput(const size_t index, const bool outputSameAsInput = true)
        {
            if (index >= ChildrenSize())
                InvalidArgument("InferImageDimsFromInput: output index");

            const auto & child = m_inputs[index];
            if (child != nullptr)
                m_inputImageLayout = child->m_imageLayout;
            if (outputSameAsInput)
                m_imageLayout = m_inputImageLayout;
        }

        void InferMBLayoutFromInputsForStandardCase();

    public:

        static bool ByVisitedOrder(const ComputationNodeBasePtr& lhs, const ComputationNodeBasePtr& rhs)    // sorting predicate
        {
            return ComputationNetworkOwnedNodeState::ByVisitedOrder(lhs.get(), rhs.get());
        }

        bool IsEqualTo(const ComputationNodeBasePtr& other) const //this will be used to determine whehter two nodes are the same
        {
            if (OperationName() != other->OperationName() || m_inputs.size() != other->m_inputs.size())
                return false;

            if (NodeName() == other->NodeName())  //assume names are unique in the system
                return true;

            if (IsLeaf() && other->IsLeaf())  //since names are not equal otherwise will return above
                return false;

            for (size_t i=0; i<m_inputs.size(); i++)
                if (!(m_inputs[i] == other->m_inputs[i]))
                    return false;

            return true;
        }

        // determine enumeration order for everything needed to evaluate this node (and its children)
        // This creates a list such that children are evaluated before their parents.
        // If !forForwardProp then the order will be reversed, suitable for backprop.
        // The 'recurrent' version is only called from FormRecurrentLoops().
        // TODO: This should be a method of ComputationNetwork, not ComputationNode.
        std::list<ComputationNodeBasePtr> EnumerateNodes(bool forForwardProp/*else get order for backprop*/, bool skipPairNetwork)
        {
            std::list<ComputationNodeBasePtr> nodes;
            std::unordered_set<ComputationNodeBasePtr> visited;

            // get forward computation order
            EnumerateNodesRec(visited, nodes, skipPairNetwork);  // call into the recursive portion of this function below

            // if caller wants order for backprop then reverse it
            if (!forForwardProp)
                nodes.reverse();            // and go backwards

            return nodes;
        }
    private:
        // Recursive part of EnumerateNodes().
        void EnumerateNodesRec(std::unordered_set<ComputationNodeBasePtr>& visited, std::list<ComputationNodeBasePtr>& result, bool skipPairNetwork)
        {
            if (visited.find(shared_from_this()) == visited.end())      // do not include a node twice
            {
                visited.insert(shared_from_this());   // have visited tagged here to avoid infinite loop over children, children's children, etc

                // children first for function evaluation
                if (OperationName() != L"PairNetwork" || !skipPairNetwork)    // (don't step through network-pair boundary if called from FormRecurrentLoops())
                {
                    for (int i = 0; i < m_inputs.size(); i++)
                    {
                        if (m_inputs[i])
                            m_inputs[i]->EnumerateNodesRec(visited, result, skipPairNetwork);
                    }
                }

                // now that all children are in list before us, put ourselves
                result.push_back(shared_from_this());
            }
        }
    public:

        // check whether a node is up-to-date w.r.t. its children, for lazy evaluation
        // If this returns false, node must be evaluated to update m_functionValues.
        // BUGBUG: The function name is incorrect. It also returns 'true' if a child has the same time stamp (not older).
        // This is virtual because it is overridden by traversal nodes.
        virtual bool IsFuncValueOlderThanInputs() const
        {
            // TODO: use range-based for
            for (size_t i = 0; i < ChildrenSize(); i++)
            {
                if (IsOlderThan(*m_inputs[i]))
                    return true;
            }

            return false;
        }

        typedef std::pair<ComputationNodeBasePtr, ComputationNodeBasePtr> ComputationArc;
        // [1/13/2015 erw] add to enumerate all the edges 
        // enumerate arcs that can be reached starting from the current node's children
        // [in/out] visited record already visited nodes 
        // TODO: This should be a method of ComputationNetwork, not ComputationNode.
        void EnumerateArcs(std::unordered_set<ComputationNodeBasePtr>& visited, std::list<ComputationArc>& arcs)
        {
            std::list<ComputationNodeBasePtr>	tovisit;

            if (visited.find(shared_from_this()) == visited.end()) // only do when this node has not been visited before
            {
                tovisit.push_back(shared_from_this());

                while (!tovisit.empty())
                {
                    ComputationNodeBasePtr curNode = tovisit.front();
                    tovisit.pop_front();

                    if (visited.find(curNode) == visited.end())
                    {
                        for (size_t i = 0; i < curNode->m_inputs.size(); i++)
                        {
                            arcs.push_back(ComputationArc(curNode, curNode->m_inputs[i]));

                            if (visited.find(curNode->m_inputs[i]) == visited.end()) // this children has not been visited before 
                                tovisit.push_front(curNode->m_inputs[i]);		// going to visit each of the children
                        }
                        visited.insert(curNode);
                    }
                }
            }
        }

        std::wstring CreateUniqNodeName() const
        {
#ifdef USE_GUID_AS_NAME
            UUID uuid;
            ZeroMemory(&uuid, sizeof(UUID));
            std::wstring name;

            UuidCreate(&uuid);
            WCHAR* szUuid = nullptr;
            if (UuidToStringW(&uuid, (RPC_WSTR*)&szUuid) != RPC_S_OK)
                RuntimeError("Failed to craete unique node name.");
            else
            {
                name = szUuid;
                RpcStringFreeW((RPC_WSTR*)&szUuid);
            }
#else
            int64_t id = CreateUniqId();
            std::wstring base = L"AutoName";
            std::wstringstream sstm;
            sstm << base.c_str() << id;
            std::wstring name = sstm.str();
            //msra::strfun::wstrprintf name(L"%s%d", L"AutoName", id);
#endif

            return name;
        }

    protected:

        DEVICEID_TYPE m_deviceId;   // CPU=-1, >=0 GPU
        std::wstring m_nodeName;

        // inputs
        std::vector<ComputationNodeBasePtr> m_inputs;

        // dimensions and layout
        // Data is stored as a matrix, but often it is interpreted as a more complex structure.
        // If the matrix is minibatch data (inputs, activations, labels), then matrix columns are samples.
        // Note that the actual matrix storage does not always exist.
        size_t m_numRows, m_numCols;        // matrix dimension of function values and gradients
        ImageLayout m_inputImageLayout;     // how to interpret each column in the input as an image
        ImageLayout m_imageLayout;    // and the output
        // TODO: Why is the input layout not just the layout of the input node?
        MBLayoutPtr m_pMBLayout;

        // flags related to gradient propagation
        bool m_parameterUpdateRequired;     // update parameters? Only used for LearnableParameters.    --TODO: Should we make this a member of LearnableParameters actually? And require a type cast? Currently it is read out for all leaves.
        bool m_gradientInitialized;         // indicates whether the gradient matrix has been resized and initialized to 0
    };
    typedef ComputationNodeBase::ComputationNodeBasePtr ComputationNodeBasePtr;

    // =======================================================================
    // ComputationNode -- abstract base class for computation nodes, deriving from CompuationNodeBase, parameterized by float vs. double
    // =======================================================================

    // little helper class to allow derived Node classes to specify how many inputs they expect
    struct INumInputs { virtual size_t GetExpectedNumInputs() const = 0; };
    template<size_t m_numInputs> struct NumInputs : public INumInputs { size_t GetExpectedNumInputs() const override final { return m_numInputs; } };  // e.g. derive from NumInputs<2>

    template<class ElemType>
    class ComputationNode : public ComputationNodeBase // abstract class that cannot be instantiated
    {
        typedef ComputationNodeBase Base;
    protected:
        //std containers such as list and map does not support class reference so we need to use pointer
        typedef shared_ptr<ComputationNode<ElemType>> ComputationNodePtr;
        ComputationNode() { }
    public:
        using ComputationNodeBase::AttachInputs;    // import the convenience functions that take 1..6 parameters
        using ComputationNodeBase::SetDims;
        typedef ElemType OurElemType;

        // public constructor
        // Note: use the New<> helper function that is declared next, which gives you the convenience of returning a shared_ptr
        ComputationNode(DEVICEID_TYPE deviceId, const wstring & name) :
            ComputationNodeBase(deviceId, name)
        {
        }

#if 0
        // New() -- convenience wrapper around the constructor, which returns a shared_ptr, which is as this is always needed.
        // TODO: we also have a global function. One of the two should go.
        template<class C, class... _Types> static inline shared_ptr<C> New(DEVICEID_TYPE deviceId, const wstring & name, _Types&&... _Args)
        {
            return make_shared<C>(deviceId, name, forward<_Types>(_Args)...);     // creates objects, esp. assigns deviceId to matrices, but otherwise does nothing
        }
#endif

        // creation from configuration
        // Nodes with NumInputs<> should say DeclareConstructorFromConfigWithNumInputs(ClassName), and nodes without DeclareConstructorFromConfig(ClassName).
        // The macro will forward to the regular constructor of the node (which may do more than just calling the base constructor), and then attach the inputs from config.
#define DeclareConstructorFromConfig(C)              C(const ScriptableObjects::IConfigRecordPtr configp) : C(configp->Get(L"deviceId"), L"<placeholder>") { AttachInputs(configp); }
#define DeclareConstructorFromConfigWithNumInputs(C) C(const ScriptableObjects::IConfigRecordPtr configp) : C(configp->Get(L"deviceId"), L"<placeholder>") { AttachInputs(configp, this->GetExpectedNumInputs()); }

        virtual ~ComputationNode()
        {
#ifdef DISPLAY_DEBUG
            fprintf (stderr, "Called Destructor NodeName: %s\n", (msra::strfun::utf8 (NodeName())).c_str()), fflush(stderr);
#endif
        }

        // helper to load m_functionValues from a stream
        // Since the dimensions are read as well, this function also updates m_numRows/m_numCols.
        void LoadFunctionValues(File& fstream)
        {
            CreateMatrixIfNull(m_functionValues);
            fstream >> FunctionValues();
            // above reads dimensions, so we must update our own m_numRows/m_numCols
            m_numRows = FunctionValues().GetNumRows();
            m_numCols = FunctionValues().GetNumCols();
        }

        // reader updated m_functionValue--update our internal state, i.e. m_numCols
        // This is meant for the case when a new minibatch was read. Hence, theonly change that is allowed if for column dimension.
        virtual void NotifyFunctionValuesMBSizeModified() override final
        {
            if (m_numRows != FunctionValues().GetNumRows())
                LogicError("NotifyFunctionValuesMBSizeModified: %ls %ls operation had its row dimension %d changed by the reader to %d.", NodeName().c_str(), OperationName().c_str(), (int)m_numRows, (int)FunctionValues().GetNumRows());
            m_numCols = FunctionValues().GetNumCols();
        }
        virtual double Get00Element() const override final { return FunctionValues().Get00Element(); }

        // recover a shared_ptr from ourselves if given a naked pointer
        ComputationNodePtr shared_from_this()
        {
            return dynamic_pointer_cast<ComputationNode<ElemType>>(ComputationNodeBase::shared_from_this());
        }

        // recover a ComputationNodePtr (which is a shared_ptr) from a naked pointer to our base type (ComputationNodeBase) stored as a void* (old NDL parser does that)
        static ComputationNodePtr FromVoidPtr(void * vp)
        {
            auto p = dynamic_cast<ComputationNode<ElemType>*>((ComputationNodeBase*)vp);  // TODO: check that all void* casts really come from ComputationNodeBasePtr; or add a method ToVoidPtr(). Or get rid of the void*?!
            return p->shared_from_this();
        }

        // AttachInputs() -- attach the inputs of a node
        // This verifies the number of inputs. For that, nodes with fixed number of inputs derive from NumInputs<N>.
        // This function discovers this through RTTI and performs a runtime check. Nodes should not have additional checks in their implementation (save the code).
        // Note: Nodes with variable number of inputs will not derive from NumInputs<>, but instead check their inputs in Validate().
        void AttachInputs(const std::vector<ComputationNodeBasePtr>& inputs)
        {
#ifdef _DEBUG
            wstring name = NodeName(); name;    // (for easier debugging)
#endif
            const auto * pNumInputs = dynamic_cast<INumInputs*>(this);    // if this class also derives from NumInputs<N> then N is the expected number of inputs
            if (pNumInputs && pNumInputs->GetExpectedNumInputs() != inputs.size())
                RuntimeError("%ls operation '%ls' expects %d inputs (given: %d)", OperationName().c_str(), NodeName().c_str(), (int)pNumInputs->GetExpectedNumInputs(), (int)inputs.size());
            m_inputs.resize(inputs.size());
            for (size_t i = 0; i < m_inputs.size(); i++)
                if (inputs[i])
                    m_inputs[i] = UpCast(inputs[i]);          // (UpCast() checks the type; the assignment then downcasts it again)
                else
                    m_inputs[i] = nullptr;                    // during network creation, nullpts are possible
        }

    protected:
        // AttachInputs() from config
        void AttachInputs(const ScriptableObjects::IConfigRecordPtr configp, size_t expectedNumInputs = SIZE_MAX)
        {
            const auto inputs = GetInputsFromConfig(configp);
            if (expectedNumInputs != SIZE_MAX)
            {
                if (inputs.size() != expectedNumInputs)
                {
                    // print an error. For that, find at least one argument
                    auto * val = configp->Find(L"inputs");
                    if (!val)   // if there is no 'inputs' then get the first item of this config record for a Fail() function
                    {
                        auto members = configp->GetMemberIds();
                        if (members.size() > 0)
                            val = configp->Find(members.front());
                    }
                    if (val)
                        val->Fail(msra::strfun::wstrprintf(L"Expected %d inputs, but %d were given.", (int)expectedNumInputs, (int)inputs.size()));
                    else
                        InvalidArgument("Expected %d inputs, but %d were given.", (int)expectedNumInputs, (int)inputs.size());
                }
            }
            AttachInputs(inputs);
        }
    public:

        //request matrices needed to do node function value evaluation
        virtual void RequestMatricesBeforeEval(MatrixPool& matrixPool)
        {
            RequestMatrixFromPool(m_functionValues, matrixPool);
        }

        //release temp matrices that are only used by forward computation
        //don't release matrices that need to be used in the gradient computation
        virtual void ReleaseMatricesAfterEval(MatrixPool& /*matrixPool*/)
        {
        }

        virtual void AllocateGradientMatricesForChildren(MatrixPool& matrixPool) override
        {
            for (int i = 0; i < m_inputs.size(); i++)
            {
                if (m_inputs[i]->NeedGradient())
                    m_inputs[i]->RequestMatricesBeforeGradientComp(matrixPool);
            }
        }

        //request matrices that are needed for gradient computation
        virtual void RequestMatricesBeforeGradientComp(MatrixPool& matrixPool)
        {
            RequestMatrixFromPool(m_gradientValues, matrixPool);
        }

        //release gradient and temp matrices that no longer needed after all the children's gradients are computed.
        virtual void ReleaseMatricesAfterGradientComp(MatrixPool& matrixPool)
        {
            if (!IsLeaf() && !RequiresPreCompute())
            {
                if (m_gradientValues != nullptr && m_gradientValues->GetMatrixType() != SPARSE)  //since we don't have a sparse pool yet
                    ReleaseMatrixToPool(m_gradientValues, matrixPool);

                if (m_functionValues->GetMatrixType() != SPARSE)
                    ReleaseMatrixToPool(m_functionValues, matrixPool);
            }
        }
        virtual void DumpNodeInfo(const bool /*printValues*/, File& fstream) const;

        // TODO: similar to DumpInfo; used by ExperimentalNetworkBuilder test implementation
        /*HasToString::*/ wstring ToString() const
        {
            // we format it like "name : type rows x cols ( args )"
            wstring result = /*TidyName*/(NodeName()) + L" : " + OperationName();
            result.append(msra::strfun::wstrprintf(L" %d x %d", (int)m_functionValues->GetNumRows(), (int)m_functionValues->GetNumCols()));
            if (m_inputs.empty()) result.append(L" ()");
            else
            {
                wstring args;
                bool first = true;
                for (auto & child : m_inputs)
                {
                    if (first)
                        first = false;
                    else
                        args.append(L"\n");
                    args.append(/*TidyName*/(child->NodeName()));
                }
                result += L" " + NestString(args, L'(', true, ')');
            }
            return result;
        }

        // update size (#columns) of node to match MBLayout
        // This must be called right before EvaluateThisNode() the first time for a given minibatch.
        // Currently overridden by
        //  - InputValue, which verifies instead of resizing (since Resize() is specified to be destructive, it should not call it).
        //  - LearnableParameters
        //  - GMMLogLikelihoodNode (which allocates some internal temp memory).
        // Note: This only updates the dimensions but does not actually allocate anything.
        // The actual allocation happens later, in OnEvaluateBeginIteration().
        // TODO: How is this function different from OnEvaluateBeginIteration()?  --> answer: it will be called from there some day
        virtual void UpdateFunctionMBSize() override
        {
            if (m_pMBLayout)               // if no layout, this node contains parameters independent of MB size, don't resize
                SetDims(GetNumRows(), m_pMBLayout->GetNumCols());
        }
        virtual void VerifyDimsMatch() const override final
        {
            if (!m_functionValues)
                return;
            auto f_numRows = m_functionValues->GetNumRows();    // variables for easy inspection in debugger
            auto f_numCols = m_functionValues->GetNumCols();
            if (f_numRows != m_numRows || f_numCols != m_numCols)
                LogicError("UpdateFunctionMBSize: m_functionValues out of sync with m_numRows/m_numCols");

#ifdef SHOW_MATRIX_TYPE
            fprintf(stderr, "MatrixType %ls: %ls(%ls  %ls)\n",
                NodeName().c_str(),
                OperationName().c_str(),
                FunctionValues().GetMatrixType() == MatrixType::DENSE ? L"Dense" : L"Sparse",
                FunctionValues().GetCurrentMatrixLocation() == GPU ? L"GPU" :
                FunctionValues().GetCurrentMatrixLocation() == CPU ? L"CPU" : L"BOTH");
#endif        
        }

        void ValidateInferChildDims(size_t i, size_t rows, size_t cols) override final;

    public:
        static bool MaskMissingColumnsToZero(Matrix<ElemType>& matrixToBeMasked, const MBLayoutPtr & pMBLayout, const FrameRange & frameRange)
        {
            //fprintf(stderr, "masking column range %d\n", (int)frameRange.timeIdxInSeq);
            return MaskMissingColumnsTo(matrixToBeMasked, pMBLayout, frameRange, (ElemType)0);
        }

        void /*ComputationNodeBase::*/MaskMissingValuesColumnsToZero(const FrameRange & frameRange) override final
        {
            //fprintf(stderr, "%ls %ls m_functionValues ", NodeName().c_str(), OperationName().c_str());
            MaskMissingColumnsToZero(*m_functionValues, m_pMBLayout, frameRange);
        }
        void /*ComputationNodeBase::*/MaskMissingGradientColumnsToZero(const FrameRange & frameRange) override final
        {
            //fprintf(stderr, "%ls %ls m_gradientValues ", NodeName().c_str(), OperationName().c_str());
            MaskMissingColumnsToZero(*m_gradientValues, m_pMBLayout, frameRange);
        }

        // for debugging, set the gaps to NaN instead (to track whether it bubbles up somewhere)
        void InvalidateMissingValuesColumns(const FrameRange & frameRange) override final
        {
            //fprintf(stderr, "invalidating %ls %ls m_functionValues column range %d\n", NodeName().c_str(), OperationName().c_str(), (int)frameRange.timeIdxInSeq);
            MaskMissingColumnsTo(*m_functionValues, m_pMBLayout, frameRange, Matrix<ElemType>::MakeNan(__LINE__));
        }
        void InvalidateMissingGradientColumns(const FrameRange & frameRange) override final
        {
            //fprintf(stderr, "invalidating %ls %ls m_gradientValues column range %d\n", NodeName().c_str(), OperationName().c_str(), (int)frameRange.timeIdxInSeq);
            MaskMissingColumnsTo(*m_gradientValues, m_pMBLayout, frameRange, Matrix<ElemType>::MakeNan(__LINE__));
        }

        // for debugging purposes
        void /*ComputationNodeBase::*/PrintSelf(bool printMatrices = false) const
        {
            fprintf(stderr, "\n%ls[%lu, %lu] = %ls", NodeName().c_str(), GetNumRows(), GetNumCols(), OperationName().c_str());           

            if (!IsLeaf())
            {
                fprintf(stderr, "(");           
                for (size_t i=0; i<ChildrenSize(); i++)
                {
                    if (i > 0)
                        fprintf(stderr, ", ");           
                    fprintf(stderr, "%ls[%lu, %lu]", m_inputs[i] ? m_inputs[i]->NodeName().c_str():L"NULL", m_inputs[i]->GetNumRows(), m_inputs[i]->GetNumCols());
                }
                fprintf(stderr, ")");           
            }

            if (printMatrices)
            {
                fprintf (stderr, "\n    $$$$ Function Values\n");
                FunctionValues().Print("FunctionValue");

                fprintf (stderr, "\n    $$$$ Gradient Values\n");
                GradientValues().Print("GradientValue");
            }
        }

        // up-cast to make life easier
        static ComputationNodePtr UpCast(ComputationNodeBasePtr inode)
        {
            ComputationNodePtr node = dynamic_pointer_cast<ComputationNode<ElemType>>(inode);
            if (!node)
                InvalidArgument("an ComputationNodeBasePtr of mismatching precision was passed");
            return node;
        }

        inline ComputationNodePtr Inputs(const size_t childIndex) const       // TODO: rename to Input
        {
#ifdef _DEBUG // profile shows this is range check very expensive in release mode, skip it  
            if (childIndex >= m_inputs.size())
                LogicError("Inputs: childIndex is out of range.");
#endif
            return UpCast(m_inputs[childIndex]);
        }

        void /*ComputationNodeBase::*/SetInput(const size_t childIndex, const ComputationNodeBasePtr& inode) override
        {
            const ComputationNodePtr node = UpCast(inode);

            //require first nodes specified before the second to avoid null nodes condition.
            if (childIndex > m_inputs.size())
                InvalidArgument("SetInput: You must specify the input for children with index less than this one first.");

            // expand the inputs to exist up to the desired index
            while (childIndex >= m_inputs.size())
                m_inputs.push_back(nullptr);

            // set the input value
            m_inputs[childIndex] = node;
        }

        const Matrix<ElemType>& FunctionValues() const { return *m_functionValues; }
        Matrix<ElemType>& FunctionValues() { return *m_functionValues; }
        shared_ptr<Matrix<ElemType>>& FunctionValuesPtr() { return m_functionValues; }

        const Matrix<ElemType>& GradientValues() const { return *m_gradientValues; }
        Matrix<ElemType>& GradientValues() { return *m_gradientValues; }
        shared_ptr<Matrix<ElemType>>& GradientValuesPtr() { return m_gradientValues; }

        // function to access any input and output, value and gradient, whole batch or single frame
        // Note: This returns a reference into 'data' in the form of a column slice, i.e. a small matrix object that just points into 'data'.
        Matrix<ElemType> DataSlice(Matrix<ElemType> & data, const FrameRange & frameRange/*select frame or entire batch*/)
        {
            try
            {
                return DataSliceWithMBLayout(data, frameRange, m_pMBLayout);
            }
            catch (const logic_error & e)   // catch the error and rethrow it with the node name attached
            {
                LogicError("%s, for %ls %ls operation.", e.what(), NodeName().c_str(), OperationName().c_str());
            }
        }
        Matrix<ElemType> ValueSliceToDense(const FrameRange & frameRange/*select frame or entire batch*/, bool keepValuesOnSwitch)
        {
            FunctionValues().SwitchToMatrixType(MatrixType::DENSE, MatrixFormat::matrixFormatDense, keepValuesOnSwitch);
            return ValueSlice(frameRange);
        }
        Matrix<ElemType> ValueSlice(const FrameRange & frameRange/*select frame or entire batch*/)
        {
            return DataSlice(FunctionValues(), frameRange);
        }
        Matrix<ElemType> GradientSlice(const FrameRange & frameRange/*select frame or entire batch*/)
        {
            return DataSlice(GradientValues(), frameRange);
        }
        // use the following two versions if you assume the inputs may contain gaps that must be set to zero because you want to reduce over frames with a BLAS operation
        Matrix<ElemType> MaskedValueSlice(const FrameRange & frameRange/*select frame or entire batch*/)
        {
            MaskMissingValuesColumnsToZero(frameRange);
            return ValueSlice(frameRange);
        }
        Matrix<ElemType> MaskedGradientSlice(const FrameRange & frameRange/*select frame or entire batch*/)
        {
            MaskMissingGradientColumnsToZero(frameRange);
            return GradientSlice(frameRange);
        }

        void UpdateFunctionValuesSize()
        {
            FunctionValues().Resize(m_numRows, m_numCols);
        }

        // this is called before a node's EvaluateThisNode() function is called (in loops: for the first time)
        // This is where we
        //  - update the node dimension based on actual MB size
        //  - (re-)allocate the m_functionValues matrix, which may be shared across nodes and thus have changed dimensions
        virtual void /*IComputationNode::*/OnEvaluateBeginIteration() override             // called before first iteration step of EvaluateThisNode()
        {
            Base::OnEvaluateBeginIteration();

            // update dimensions based on MB size
            UpdateFunctionMBSize();

            // update the actual m_functionValues allocation
            if (!IsLeaf() && !RequiresPreCompute())     // TODO: guard this through overrides instead
                UpdateFunctionValuesSize();

            // and make sure dimensions are what we expect
            VerifyDimsMatch();
        }

#ifdef _DEBUG
        // NaN checks
        virtual void /*IComputationNode::*/OnEvaluateEndIteration() override
        {
            Base::OnEvaluateEndIteration();
#ifdef TRACK_GAP_NANS
            MaskMissingValuesColumnsToZero(FrameRange(m_pMBLayout));       // HasNaN() operates on a whole matrix, so first flatten all gaps to 0
            if (FunctionValues().HasNan("OnEvaluateEndIteration"))
                LogicError("%ls %ls operation unexpectedly produced NaN values.", NodeName().c_str(), OperationName().c_str());
#endif
            InvalidateMissingValuesColumns(FrameRange(m_pMBLayout));        // blast NaNs into columns that are gaps in a packed layout
        }
#endif

        virtual void /*IComputationNode::*/OnComputeGradientBeginIteration() override
        {
            Base::OnComputeGradientBeginIteration();

#if 0       // TODO: If you get a NaN failure, feel free to put this back in
            // many gradients are reduction operations
            // They touch both in-flowing gradients and function values, so we must set both to 0.
            // BUGBUG: This masks a bug: Nodes should do that by themselves, like in EvaluateThisNode(), but they currently don't.
            if (m_needsGradient)
            {
                MaskMissingValuesColumnsToZero(FrameRange(m_pMBLayout));
                if (m_gradientInitialized)
                    MaskMissingGradientColumnsToZero(FrameRange(m_pMBLayout));
            }
            bool anyChildNeedsGradient = false;
            for (size_t i = 0; i < m_inputs.size(); i++)
                anyChildNeedsGradient |= Inputs(i)->m_needsGradient;
            if (anyChildNeedsGradient)
                for (size_t i = 0; i < m_inputs.size(); i++)
                    Inputs(i)->MaskMissingValuesColumnsToZero(FrameRange(Inputs(i)->GetMBLayout()));
#endif
        }

#ifdef _DEBUG
        virtual void /*IComputationNode::*/OnComputeGradientEndIteration() override
        {
            Base::OnComputeGradientEndIteration();
#ifdef TRACK_GAP_NANS
            for (size_t i = 0; i < m_inputs.size(); i++)
            {
                ComputationNodePtr child = Inputs(i);
                if (child->m_needsGradient)
                {
                    child->MaskMissingGradientColumnsToZero(FrameRange(child->GetMBLayout()));       // HasNaN() operates on a whole matrix, so first flatten all gaps to 0
                    if (child->GradientValues().HasNan("OnComputeGradientEndIteration"))
                        LogicError("%ls %ls operation unexpectedly produced NaN gradients.", child->NodeName().c_str(), child->OperationName().c_str());
                }
            }
#endif
        }
#endif

        // this is the entry point from Network; while it will call virtual ComputeInputPartial() into the actual node implementation
        // TODO: move to -Base (or -Network?)
        void ComputeGradientForChildren(const FrameRange & frameRange, bool childrenInThisLoop, bool childrenInOuterLoop) override
        {
            if (frameRange.IsAllFrames() && IsPartOfLoop() && childrenInThisLoop)
                LogicError("%ls %ls operation: ComputeGradientForChildren called with whole-batch FrameRange on node that participates in a loop", NodeName().c_str(), OperationName().c_str());

            for (size_t i = 0; i < m_inputs.size(); i++)
            {
                ComputationNodePtr child = Inputs(i);
                if (child->m_needsGradient &&
                    (childrenInThisLoop  && child->IsPartOfLoop() == IsPartOfLoop() ||
                     childrenInOuterLoop && child->IsPartOfLoop() != IsPartOfLoop()
                    ))
                {
                    //fprintf(stderr, "ComputeGradientForChildren: %ls %ls operation -> child %d %ls %ls\n", NodeName().c_str(), OperationName().c_str(), (int)i, child->NodeName().c_str(), child->OperationName().c_str());
                    if (!m_needsGradient)
                        LogicError("%ls %ls operation has m_needsGradient set to false but children require it.", NodeName().c_str(), OperationName().c_str());
#ifdef DISPLAY_DEBUG
                    fprintf (stderr, "    [%lu]: %ls(%ls)\n", i, child->OperationName().c_str(), child->NodeName().c_str());
#endif
#if DUMPOUTPUT
                    fprintf(stderr, "Backprop%d_%ls\n", i, NodeName().c_str());
#endif
                    child->LazyZeroGradient();              // set gradient to 0 if this is the first time

                    // If we propagate from a loop to a node that is outside the loop, we are not efficient.
                    // This case is handled by SEQTraversalFlowControlNode::ComputeGradientForChildren().
                    // The check below is to verify that.
                    if (IsPartOfLoop() && !child->IsPartOfLoop() && !frameRange.IsAllFrames())
                    {
#if 1
                        LogicError("ComputeGradientForChildren: Inefficiency: %ls %ls operation in loop propagates gradient to non-loop %ls %ls\n",
                                   NodeName().c_str(), OperationName().c_str(), child->NodeName().c_str(), child->OperationName().c_str());
#else
                        static int warnings = 0;
                        if (warnings++ < 20)
                            fprintf (stderr, "ComputeGradientForChildren: Inefficiency: %ls %ls operation in loop propagates gradient to non-loop %ls %ls\n",
                                     NodeName().c_str(), OperationName().c_str(), child->NodeName().c_str(), child->OperationName().c_str());
#endif
                    }

                    //fprintf(stderr, "ComputeInputPartial %d %d %ls %ls\n", (int)frameRange.timeIdxInSeq, (int)i, NodeName().c_str(), OperationName().c_str());
                    ComputeInputPartial(i, frameRange);     // this computes partial wrt to the child and sums the gradient value in the child
                }
#ifdef DISPLAY_DEBUG
                else fprintf (stderr, "    [%lu]: %s(%s) (no gradient needed so don't compute for)\n", i, child->OperationName().c_str(), child->NodeName().c_str());
#endif
            }
        }

        void /*ComputationNodeBase::*/ClearGradientForChildren() override   // TODO: bad naming--this just clears the lazy flags, whereas LazyZeroGradient() actually clears the values
        {
            for (size_t i = 0; i < m_inputs.size(); i++)
                Inputs(i)->m_gradientInitialized = false;
        }

        // lazy resetting of gradient
        // TODO: We can inline this once the Resize etc. below has been reduced to a single Matrix call
        void LazyZeroGradient()
        {
            if (!m_needsGradient)
                LogicError("%ls %ls operation: LazyZeroGradient() called although this node needs no gradient.", NodeName().c_str(), OperationName().c_str());

            if (m_gradientInitialized)
                return;

            // TODO: we should move this pattern to class Matrix. We should not be concerned here with the storage format of the gradient.
            GradientValues().Resize(FunctionValues().GetNumRows(), FunctionValues().GetNumCols());
            if (GradientValues().GetMatrixType() == DENSE)
                GradientValues().SetValue(0);
            else
                GradientValues().Reset();

            m_gradientInitialized = true;
        }

        // NOTE: we should reimplement this to be thread-safe and use a larger than requested initialized memory block
        // we can then just wrap that memory block in a matrix of the correct dimensions since it will be const no one can change it
        // should only need one memory block per device
        static const Matrix<ElemType>& ConstOnes(const size_t rows, const size_t cols, const DEVICEID_TYPE deviceId)
        {
            if (s_constOnes.find(rows) == s_constOnes.end() ||
                s_constOnes[rows].find(cols) == s_constOnes[rows].end()) //not found
            {
                Matrix<ElemType>* matrix = new Matrix<ElemType>(rows, cols, (DEVICEID_TYPE)deviceId);
                matrix->SetValue(1);
                s_constOnes[rows][cols] = matrix;
            }

            Matrix<ElemType>* m = s_constOnes[rows][cols];
            m->TransferFromDeviceToDevice(m->GetDeviceId(), deviceId);

            return *m;
        }

    protected:

        void RequestMatrixFromPool(shared_ptr<Matrix<ElemType>>& matrixPtr, MatrixPool& matrixPool)
        {
            if (matrixPtr == nullptr)
            {
                matrixPtr = matrixPool.Request<ElemType>(m_deviceId);
            }
        }

        void ReleaseMatrixToPool(shared_ptr<Matrix<ElemType>>& matrixPtr, MatrixPool& matrixPool)
        {
            assert(matrixPtr != nullptr);
            matrixPool.Release<ElemType>(matrixPtr);
        }

        //this function is used to create matrices for those needed before matrix pool is available
        //e.g., for model parameters and input nodes you will need to resize the functions based on NDL
        //and before matrix pool is available
        void CreateMatrixIfNull(shared_ptr<Matrix<ElemType>>& matrixPtr)
        {
            if (matrixPtr == nullptr)
            {
                matrixPtr = make_shared<Matrix<ElemType>>(m_deviceId);
            }
        }

        //to be called by derived classed if that class needs to print node values
        void PrintNodeValuesToFile(const bool printValues, File& fstream) const
        {
            if (printValues)
            {
                fstream << wstring(L"\n");
                const Matrix<ElemType>&  m = FunctionValues();
                for (size_t i=0; i < m.GetNumRows(); i++)
                {
                    for (size_t j=0; j < m.GetNumCols(); j++)
                    {
                        fstream << m(i,j);
                    }
                    fstream << wstring(L"\n");
                }
                fstream << wstring(L"####################################################################");
            }
        }

    public:
        virtual void CopyTo(ComputationNodeBasePtr nodeP, const std::wstring& newName, const CopyNodeFlags flags) const override
        {
            Base::CopyTo(nodeP, newName, flags);
            if (flags & CopyNodeFlags::copyNodeValue)
            {
                auto node = UpCast(nodeP);
                *node->m_functionValues = *m_functionValues;
                if (m_gradientValues)
                    *node->m_gradientValues = *m_gradientValues;
                else
                    node->m_gradientValues = nullptr;
            }
        }

        // duplicate a node
        ComputationNodeBasePtr Duplicate(const std::wstring& newName, const CopyNodeFlags flags)
        {
            const std::wstring& name = (newName == L"") ? NodeName() : newName;
            ComputationNodeBasePtr node(NewThis(m_deviceId, name)); // NewThis() is a virtual function that creates a new node of the actual type of 'this'
            node->CopyTo(shared_from_this(), newName, flags);       // note: shared_from_this() is the base class, but CopyTo() up-casts it as needed
            return node;
        }

        // these are used to export hidden state activations
        virtual bool GetHistory(Matrix<ElemType>&, bool) { return false; }
        virtual void SetHistory(const Matrix<ElemType>&) { }

        /// these two are used to pass gradients from future minibatch
        virtual void GetErrorsToPreviousMinibatch(Matrix<ElemType>&) {}
        virtual void SetErrorsFromFutureMinibatch(Matrix<ElemType>&) {}

    protected:

        shared_ptr<Matrix<ElemType>> m_functionValues, m_gradientValues;

        static std::map<size_t, std::map<size_t, Matrix<ElemType>*>> s_constOnes;
    };

    // convenience wrapper for ComputationNode::New()
    template<class C, class... _Types> inline shared_ptr<C> New(_Types&&... _Args)
    {
        return make_shared<C>(forward<_Types>(_Args)...);
        //return ComputationNode<typename C::OurElemType>::template New<C>(forward<_Types>(_Args)...);
    }

    // =======================================================================
    // ComputationNodeNonLooping -- abstract base class for computation nodes that do not implement eval/partial for individual frames
    // Such as CRFNode, LSTMNode, ParallelNode, SequenceDecoderNode, TimeReverseNode (BatchModeNode), and TransposeNode.
    // =======================================================================

    // This will provide default implementations for those two functions that will fail at runtime with a meaningful error.
    // TODO: Most of these are reduce nodes that output a single number, no MBLayout. Maybe abstract those out further
    template<class ElemType>
    class ComputationNodeNonLooping : public ComputationNode<ElemType>
    {
        typedef ComputationNode<ElemType> Base;
    public:
        ComputationNodeNonLooping(DEVICEID_TYPE deviceId, const wstring & name) :
            Base(deviceId, name)
        { }

        // these two implement the ComputationNode<> interface
        void EvaluateThisNode(const FrameRange & frameRange) override final
        {
            if (frameRange.IsAllFrames())
                EvaluateThisNodeNonLooping();
            else
                LogicError("%s node should never be in a loop.", typeid(*this).name());
        }
        void ComputeInputPartial(const size_t inputIndex, const FrameRange & frameRange) override final
        {
            if (frameRange.IsAllFrames())
                ComputeInputPartialNonLooping(inputIndex);
            else
                LogicError("%s node should never be in a loop.", typeid(*this).name());
        }

        // non-looping node types instead implement these functions
        virtual void EvaluateThisNodeNonLooping() = 0;
        virtual void ComputeInputPartialNonLooping(size_t inputIndex) = 0;
    };

    // =======================================================================
    // FlowControlNode -- special wrapper node for use by ComputationNetwork only
    // =======================================================================

    class FlowControlNode : public ComputationNodeBase
    {
        typedef ComputationNodeBase Base;
    public:
        FlowControlNode() : ComputationNodeBase(DEVICEID_NOTYETDETERMINED/*we don't own matrices*/, L""/*name: we don't care*/) { }

#pragma warning (disable: 4100)
        // these are meant to be implemented by ComputationNode<ElemType> but should never be called on traversal nodes
        // TODO: There are too many of these. This indicates improper class hierarchies.
        virtual ComputationNodeBase * NewThis(DEVICEID_TYPE deviceId, const wstring & name) override { NOT_IMPLEMENTED; }
        virtual void Validate(bool isFinalValidationPass) override { NOT_IMPLEMENTED; }          // main base validation function
        virtual void InferImageDimsFromInputs() override { NOT_IMPLEMENTED; }
        virtual void SaveToFile(File& fstream) const override { NOT_IMPLEMENTED; }
        virtual void LoadFromFile(File& /*fstream*/, size_t /*modelVersion*/) override { NOT_IMPLEMENTED; }
        virtual void CopyTo(ComputationNodeBasePtr node, const std::wstring& newName, const CopyNodeFlags flags) const override { NOT_IMPLEMENTED; }
        virtual ComputationNodeBasePtr Duplicate(const std::wstring& newName, const CopyNodeFlags flags) override { NOT_IMPLEMENTED; }
        //virtual void SetDims(size_t rows, size_t cols) override { NOT_IMPLEMENTED; }
        virtual double Get00Element() const override     { NOT_IMPLEMENTED; }
        virtual void UpdateFunctionMBSize() override     { NOT_IMPLEMENTED; }
        virtual void VerifyDimsMatch() const override    { NOT_IMPLEMENTED; }
        virtual void AttachInputs(const std::vector<ComputationNodeBasePtr>& inputs) override { NOT_IMPLEMENTED; }
        virtual void PrintSelf(bool) const override { NOT_IMPLEMENTED; }
        virtual void ValidateInferChildDims(size_t,size_t,size_t) override { NOT_IMPLEMENTED; }
        virtual void SetInput(const size_t,const Microsoft::MSR::CNTK::ComputationNodeBase::ComputationNodeBasePtr &) override { NOT_IMPLEMENTED; }
        virtual void ClearGradientForChildren(void) override { NOT_IMPLEMENTED; }
        virtual void MaskMissingValuesColumnsToZero(const Microsoft::MSR::CNTK::FrameRange &) override { NOT_IMPLEMENTED; }
        virtual void MaskMissingGradientColumnsToZero(const Microsoft::MSR::CNTK::FrameRange &) override { NOT_IMPLEMENTED; }
        virtual void InvalidateMissingValuesColumns(const Microsoft::MSR::CNTK::FrameRange &) override { NOT_IMPLEMENTED; }
        virtual void InvalidateMissingGradientColumns(const Microsoft::MSR::CNTK::FrameRange &) override { NOT_IMPLEMENTED; }
        virtual std::wstring ToString(void) const override { NOT_IMPLEMENTED; }
        // these are meant to be called during computation, so provide dummy implementations
        virtual bool RequiresPreCompute() const override { return false; }                    // return true if the node's value should be computed before the normal training. e.g., mean and invStd of input features.
        virtual void PrintSelfBeforeValidation() const override { }
        virtual void DumpNodeInfo(const bool /*printValues*/, File& fstream) const override { }
    protected:
    public: // needed in ComputationNetwork::FindInRecurrentLoops(), which really should be part of SEQTraversalFlowControlNode
        std::vector<ComputationNodeBasePtr> m_nestedNodes;                  // nodes tucked away in this node, in evaluation order
    };

    // =======================================================================
    // ILateAttachingNode -- helper wrapper class for ComputationNodes that must AttachInputs() late due to circular references
    // =======================================================================

    // Instantiate with LateAttachingNode<node type>(lambda, args for node constructor).
    // To resolve, call AttachInputs()
    // TODO: This is a bit indirect. Can it be done more nicely?
    struct ILateAttachingNode { virtual void LateAttachInputs() = 0; };
    template<class N>
    class LateAttachingNode : public N, public ILateAttachingNode
    {
        typedef typename N::OurElemType ElemType;
        function<void(ComputationNode<ElemType>*)> attachInputs;
    public:
        // constructor
        template<class... _Types>
        LateAttachingNode(DEVICEID_TYPE deviceId, const wstring & name, const function<void(ComputationNode<ElemType>*)> & attachInputs, _Types&&... _Args) : attachInputs(attachInputs), N(deviceId, name, forward<_Types>(_Args)...) {}
        // the one member that does the work
        void /*ILateAttachingNode::*/LateAttachInputs()
        {
            attachInputs(dynamic_cast<N*>(this));
            attachInputs = [](ComputationNode<ElemType>*){ LogicError("LateAttachingNode::AttachInputs: must only be called once"); };
        }
    };



    // =======================================================================
    // helper macro to ease access to base members in presence of C++ two-phase name lookup
    // =======================================================================

    // Add 'typedef ComputationNode<ElemType> Base; UsingComputationNodeMembersBoilerplate;' at the start of each derived class
    // (some derived classes define a similar macro; there please modify the typedef for Base accordingly.)
    // This macro imports, one by one, every member of ComputationNode into the name space of the derived class.
    // Without this, one would have to use the name prefix, or alternatively this->, in front of all base member,
    // because the standard does not allow the compiler to do that for you (as MSVC still kindly does).
    // If you add new members to ComputationNode, please also add them here.
    // This macro expects 'Base' to be the name of the base class. Please also use 'Base' outside this macro to make it less likely to accidentally call the wrong base class members.
    // Note: Whoever invented that C++ insanity called two-phase name lookup shall rot in hell, for the crime of causing infinite pain on unsuspecting programmers. [fseide]
#define UsingComputationNodeMembers /*without OperationName; needed to support inconsistent pattern of InputValue */    \
protected: \
    typedef shared_ptr<ComputationNode<ElemType>> ComputationNodePtr; \
    using Base::SetDims; /*using Base::NotifyFunctionValuesMBSizeModified;*/ using Base::GetNumRows; using Base::GetNumCols; using Base::UpdateFunctionValuesSize; using Base::LoadFunctionValues; \
    using Base::m_pMBLayout; using Base::GetNumTimeSteps; using Base::GetNumParallelSequences; \
    using Base::MaskMissingColumnsToZero; using Base::MaskMissingValuesColumnsToZero; using Base::MaskMissingGradientColumnsToZero; using Base::InvalidateMissingValuesColumns; using Base::InvalidateMissingGradientColumns; \
    using Base::DataSlice; using Base::ValueSlice; using Base::GradientValues; using Base::GradientValuesPtr; using Base::GradientSlice; using Base::MaskedValueSlice; using Base::MaskedGradientSlice; \
    using Base::EvaluateThisNode; using Base::ComputeInputPartial; \
    using Base::m_inputs; using Base::m_deviceId; using Base::m_functionValues; using Base::m_gradientValues; \
    using Base::m_inputImageLayout; using Base::m_imageLayout; \
    using Base::m_parameterUpdateRequired; using Base::m_nodeName; \
    using Base::CreateMatrixIfNull; using Base::RequestMatrixFromPool; using Base::ReleaseMatrixToPool; \
    using Base::CreateUniqId; \
    using Base::ChildrenSize; using Base::ClearGradientForChildren; using Base::VerifyDims; \
    using Base::ConstOnes; \
    using Base::GetImageLayout; using Base::InferImageDimsFromInput; using Base::InferImageDimsFromInputs; using Base::InferMBLayoutFromInputsForStandardCase; \
    using Base::CopyTo; using Base::CreateUniqNodeName; using Base::DetachInputs; using Base::GetInputsFromConfig; \
    using Base::DumpNodeInfo; using Base::EnumerateNodes; \
    using Base::HasMBLayout; using Base::GetMBLayout; using Base::LinkToMBLayout; \
    using Base::Inputs; using Base::SetInput; \
    using Base::IsChildAnImage; using Base::IsEqualTo; using Base::IsFuncValueOlderThanInputs; using Base::IsLeaf; using Base::SetParameterUpdateRequired; \
    using Base::LoadFromFile; \
    using Base::PrintNodeValuesToFile; using Base::PrintSelfBeforeValidation; \
    using Base::SaveToFile; using Base::UpdateFunctionMBSize; \
    using Base::RequestMatricesBeforeEval; using Base::ReleaseMatricesAfterEval; \
    using Base::RequestMatricesBeforeGradientComp; using Base::ReleaseMatricesAfterGradientComp; \
    using Base::Validate; using Base::ValidateUnaryMap; using Base::ValidateBinaryZip; using Base::ValidateUnaryReduce; using Base::ValidateBinaryReduce; using Base::ValidateInferBinaryChildrenDims; using Base::ValidateInferChildDims; \
public: \
    using Base::RequiresPreCompute; \
    using Base::AttachInputs; using Base::NodeName; \
    using Base::FunctionValues; using Base::FunctionValuesPtr

#define ComputationNodeBoilerplate \
protected:    /* some boilerplate goes here */ \
    virtual const std::wstring OperationName() const override { return TypeName(); } \
    virtual ComputationNodeBase * NewThis(DEVICEID_TYPE deviceId, const wstring & name) override { return new typename std::remove_reference<decltype(*this)>::type(deviceId, name); }

#define UsingComputationNodeMembersBoilerplate \
    ComputationNodeBoilerplate; UsingComputationNodeMembers

#pragma endregion base computation class

}}}<|MERGE_RESOLUTION|>--- conflicted
+++ resolved
@@ -121,16 +121,12 @@
 
     // =======================================================================
     //  This provide a interface for stateful node (e.g., DelayNodeBase) and definition of state
-    //  This interface allows to Export and Import state from elsewhere. 
-    //  It is needed when doing sub-minibatch implementation.
+    //  This interface allows to Export and Import state from elsewhere 
+    //  It is needed when doing sub-minibatch implementation 
     // =======================================================================
 
     class INodeState: public std::enable_shared_from_this<INodeState>
-<<<<<<< HEAD
-    {  
-=======
     {
->>>>>>> 49b13b27
     public:
         virtual ~INodeState() {} 
     };
